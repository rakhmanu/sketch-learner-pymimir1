from re import sub
from turtle import color
import dlplan
import logging
import math

from copy import deepcopy
from collections import defaultdict, deque
from typing import  List, Dict
from termcolor import colored

from .returncodes import ExitCode
from .util.command import create_experiment_workspace, read_file, write_file
from .util.clock import Clock
from .domain_data.domain_data_factory import DomainDataFactory
from .instance_data.instance_information import InstanceInformation
from .instance_data.instance_data import InstanceData
from .instance_data.instance_data_factory import InstanceDataFactory
from .instance_data.tuple_graph_factory import TupleGraphFactory
from .iteration_data.sketch import Sketch
from .iteration_data.hierarchical_sketch import HierarchicalSketch
from .iteration_data.domain_feature_data import Features, Feature
from .learning_sketches_step import learn_sketch


def compute_delta_optimal_states(instance_data: InstanceData, delta: float, s_idx: int, goal_distances: Dict[int, int]):
    state_space = instance_data.state_space
    fringe_state_indices = set()
    state_indices = set()
    state_indices.add(s_idx)
    optimal_cost = goal_distances.get(s_idx, math.inf)
    assert optimal_cost != math.inf
    delta_optimal_cost = delta * optimal_cost
    queue = deque()
    queue.append(s_idx)
    forward_distances = dict()
    forward_distances[s_idx] = 0
    forward_successors = state_space.get_forward_successor_state_indices()
    while queue:
        source_idx = queue.popleft()
        source_cost = forward_distances.get(source_idx)
        for target_idx in forward_successors.get(source_idx, []):
            if target_idx not in forward_distances:
                forward_distances[target_idx] = source_cost + 1
                target_distance = goal_distances.get(target_idx, math.inf)
                if source_cost + target_distance <= delta_optimal_cost:
                    state_indices.add(target_idx)
                    if target_distance != 0:
                        # not not add states after the goal.
                        queue.append(target_idx)
                else:
                    fringe_state_indices.add(target_idx)
    return state_indices, fringe_state_indices


def make_subproblems(config, instance_datas: List[InstanceData], sketch: dlplan.Policy, rule: dlplan.Rule):
    features = sketch.get_boolean_features() + sketch.get_numerical_features()
    subproblem_instance_datas = []
    for instance_data in instance_datas:
        state_space = instance_data.state_space
        goal_distance_information = instance_data.goal_distance_information
        state_information = instance_data.state_information
        # 1. Compute feature valuations F over Phi for each state
        feature_valuation_to_s_idxs = defaultdict(set)
        for s_idx in state_space.get_state_indices():
            if not goal_distance_information.is_alive(s_idx):
<<<<<<< HEAD
=======
                # Ignore deadends from original instance as potential initial states
>>>>>>> 62adc51c
                continue
            feature_valuation = tuple([feature.evaluate(state_information.get_state(s_idx)) for feature in features])
            feature_valuation_to_s_idxs[feature_valuation].add(s_idx)
        # 2. For each f in F with f satisfies C ...
        global_deadends = goal_distance_information.get_deadend_state_indices()
        covered_initial_s_idxs = set()
        for _, initial_s_idxs in feature_valuation_to_s_idxs.items():
            # 2.1. Compute set of initial states, i.e., all s such that f(s) = f,
            if not rule.evaluate_conditions(state_information.get_state(next(iter(initial_s_idxs))), instance_data.denotations_caches):
                continue
            # 2.2. Compute set of goal states, i.e., all s' such that (f(s), f(s')) satisfies E.
            goal_s_idxs = set()
            for _, target_s_idxs in feature_valuation_to_s_idxs.items():
                if not rule.evaluate_effects(state_information.get_state(next(iter(initial_s_idxs))), state_information.get_state(next(iter(target_s_idxs))), instance_data.denotations_caches):
                    continue
                goal_s_idxs.update(target_s_idxs)
            if not goal_s_idxs:
                continue
            # 3. Compute goal distances of all initial states.
            old_goal_distance_information = instance_data.goal_distance_information
            old_goal_state_indices = instance_data.state_space.get_goal_state_indices()
            instance_data.state_space.set_goal_state_indices(goal_s_idxs)
            instance_data.goal_distance_information = instance_data.state_space.compute_goal_distance_information()
            # sort initial states by distance
            sorted_initial_s_idxs = sorted(initial_s_idxs, key=lambda x : -instance_data.goal_distance_information.get_goal_distances().get(x, math.inf))
            for initial_s_idx in sorted_initial_s_idxs:
                if initial_s_idx in covered_initial_s_idxs:
                    continue
                if not instance_data.goal_distance_information.is_alive(initial_s_idx):
                    continue
                name = f"{instance_data.instance_information.name}-{initial_s_idx}"
                state_indices, fringe_state_indices = compute_delta_optimal_states(instance_data, config.delta, initial_s_idx, instance_data.goal_distance_information.get_goal_distances())
                state_indices_opt, fringe_state_indices_opt = compute_delta_optimal_states(instance_data, 1, initial_s_idx, instance_data.goal_distance_information.get_goal_distances())

                subproblem_initial_s_idxs = set()
                for initial_s_prime_idx in initial_s_idxs:
                    if initial_s_prime_idx in state_indices_opt:
<<<<<<< HEAD
                        # exlclude initial states that are goal because we cannot require good state pair class for it
=======
>>>>>>> 62adc51c
                        if initial_s_prime_idx in goal_s_idxs:
                            continue
                        subproblem_initial_s_idxs.add(initial_s_prime_idx)
                assert initial_s_idx in subproblem_initial_s_idxs
                # print(subproblem_initial_s_idxs)
                covered_initial_s_idxs.update(subproblem_initial_s_idxs)
                # 6. Instantiate subproblem for initial state and subgoals.
                subproblem_state_space = dlplan.StateSpace(
                    instance_data.state_space,
                    state_indices,
                    state_indices.union(fringe_state_indices))
                subproblem_state_space.set_initial_state_index(initial_s_idx)
                subproblem_state_space.set_goal_state_indices(goal_s_idxs.intersection(state_indices).difference(global_deadends))
                subproblem_goal_distance_information = subproblem_state_space.compute_goal_distance_information()
                if not subproblem_goal_distance_information.is_solvable():
                    continue
                subproblem_instance_information = InstanceInformation(
                    name,
                    instance_data.instance_information.filename,
                    instance_data.instance_information.workspace / f"rule_{rule.get_index()}" / name)
                subproblem_state_information = subproblem_state_space.compute_state_information()
                subproblem_instance_data = InstanceData(
                    len(subproblem_instance_datas),
                    instance_data.domain_data,
                    instance_data.denotations_caches,
                    instance_data.novelty_base,
                    subproblem_instance_information)
                subproblem_instance_data.set_state_space(subproblem_state_space)
                subproblem_instance_data.set_goal_distance_information(subproblem_goal_distance_information)
                subproblem_instance_data.set_state_information(subproblem_state_information)
                subproblem_instance_data.initial_s_idxs = subproblem_initial_s_idxs
                # subproblem_instance_data.initial_s_idxs = [s_idx for s_idx in state_indices if s_idx in initial_s_idxs]
                # 2.2.1. Recompute tuple graph for restricted state space
                subproblem_instance_data.set_tuple_graphs(TupleGraphFactory(width=0).make_tuple_graphs(subproblem_instance_data))
                subproblem_instance_datas.append(subproblem_instance_data)
            instance_data.state_space.set_goal_state_indices(old_goal_state_indices)
            instance_data.goal_distance_information = old_goal_distance_information
    subproblem_instance_datas = sorted(subproblem_instance_datas, key=lambda x : x.state_space.get_num_states())
    for instance_idx, instance_data in enumerate(subproblem_instance_datas):
        instance_data.id = instance_idx
        instance_data.state_space.get_instance_info().set_index(instance_idx)
    print("Number of problems:", len(instance_datas))
    print("Number of subproblems:", len(subproblem_instance_datas))
    print("Highest number of states in problem:", max([instance_data.state_space.get_num_states() for instance_data in instance_datas]))
    print("Highest number of states in subproblem:", max([instance_data.state_space.get_num_states() for instance_data in subproblem_instance_datas]))
    return subproblem_instance_datas


def add_zero_cost_features(domain_data, sketch: Sketch):
    for boolean_feature in sketch.dlplan_policy.get_boolean_features():
        domain_data.zero_cost_boolean_features.add_feature(Feature(boolean_feature, 1))
    for numerical_feature in sketch.dlplan_policy.get_numerical_features():
        domain_data.zero_cost_numerical_features.add_feature(Feature(numerical_feature, 1))


def run(config, data, rng):
    preprocessing_clock = Clock("PREPROCESSING")
    preprocessing_clock.set_start()
    logging.info(colored(f"Initializing DomainData...", "blue", "on_grey"))
    domain_data = DomainDataFactory().make_domain_data(config)
    logging.info(colored(f"..done", "blue", "on_grey"))

    logging.info(colored(f"Initializing InstanceDatas...", "blue", "on_grey"))
    instance_datas = InstanceDataFactory().make_instance_datas(config, domain_data)
    logging.info(colored(f"..done", "blue", "on_grey"))

    logging.info(colored(f"Initializing TupleGraphs...", "blue", "on_grey"))
    tuple_graph_factory = TupleGraphFactory(width=0)
    for instance_data in instance_datas:
        instance_data.set_tuple_graphs(tuple_graph_factory.make_tuple_graphs(instance_data))
    logging.info(colored(f"..done", "blue", "on_grey"))

    logging.info(colored(f"Initializing Sketch...", "blue", "on_grey"))
    sketch = Sketch(dlplan.PolicyReader().read("\n".join(read_file(config.sketch_filename)), domain_data.syntactic_element_factory), config.input_width)
    add_zero_cost_features(domain_data, sketch)
    logging.info(colored(f"..done", "blue", "on_grey"))
    preprocessing_clock.set_accumulate()

    num_subproblems_by_rule = []
    num_selected_training_instances_by_rule = []
    sum_num_states_in_selected_training_instances_by_rule = []
    max_num_states_in_selected_training_instances_by_rule = []
    num_features_in_pool_by_rule = []

    learning_clock = Clock("LEARNING")
    hierarchical_sketch = HierarchicalSketch(sketch, config.experiment_dir / "output" / "hierarchical_sketch")
    hierarchical_sketch_minimized = HierarchicalSketch(sketch, config.experiment_dir / "output" / "hierarchical_sketch_minimized")
    for rule in sketch.dlplan_policy.get_rules():
        print("Sketch:")
        print(sketch.dlplan_policy.compute_repr())
        print("Sketch rule:", rule.get_index(), rule.compute_repr())
        rule_policy_builder = dlplan.PolicyBuilder()
        rule.copy_to_builder(rule_policy_builder)
        rule_hierarchical_sketch = hierarchical_sketch.add_child(Sketch(rule_policy_builder.get_result(), sketch.width), f"rule_{rule.get_index()}")
        rule_hierarchical_sketch_minimized = hierarchical_sketch_minimized.add_child(Sketch(rule_policy_builder.get_result(), sketch.width), f"rule_{rule.get_index()}")

        logging.info(colored(f"Initializing Subproblems...", "blue", "on_grey"))
        preprocessing_clock.set_start()
        subproblem_instance_datas = make_subproblems(config, instance_datas, sketch.dlplan_policy, rule)
        num_subproblems_by_rule.append(len(subproblem_instance_datas))
        preprocessing_clock.set_accumulate()
        if not subproblem_instance_datas:
            print(colored("Sketch rule does not induce any subproblems!", "red", "on_grey"))
            break
        logging.info(colored(f"..done", "blue", "on_grey"))

        learning_clock.set_start()
        policy, policy_minimized, num_selected_training_instances, sum_num_states_in_selected_training_instances, max_num_states_in_selected_training_instances, num_features_in_pool = learn_sketch(config, domain_data, subproblem_instance_datas, config.experiment_dir / "learning" / f"rule_{rule.get_index()}")
        add_zero_cost_features(domain_data, policy)
        num_selected_training_instances_by_rule.append(num_selected_training_instances)
        sum_num_states_in_selected_training_instances_by_rule.append(sum_num_states_in_selected_training_instances)
        max_num_states_in_selected_training_instances_by_rule.append(max_num_states_in_selected_training_instances)
        num_features_in_pool_by_rule.append(num_features_in_pool)

        rule_hierarchical_sketch.add_child(policy, f"rule_0")
        rule_hierarchical_sketch_minimized.add_child(policy_minimized, f"rule_0")
        learning_clock.set_accumulate()

    logging.info(colored("Summary:", "yellow", "on_grey"))
    logging.info(colored("Hierarchical sketch:", "green", "on_grey"))
    hierarchical_sketch.print()
    logging.info(colored("Hierarchical sketch minimized:", "green", "on_grey"))
    hierarchical_sketch_minimized.print()

    print("Number of subproblems by rule:", num_subproblems_by_rule)
    print("Sum of number of subproblems by rule:", sum(num_subproblems_by_rule))

    print("Number of selected training instances by rule:", num_selected_training_instances_by_rule)
    print("Sum of number of states in selected training instances by rule:", sum_num_states_in_selected_training_instances_by_rule)
    print("Max of number of states in selected training instances by rule:", max_num_states_in_selected_training_instances_by_rule)
    print("Number of features in the pool by rule:", num_features_in_pool_by_rule)

    print("Max of number of selected training instances by rule:", max(num_selected_training_instances_by_rule))
    print("Max of sum of number of states in selected training instances by rule:", max(sum_num_states_in_selected_training_instances_by_rule))
    print("Max of max of number of states in selected training instances by rule:", max(max_num_states_in_selected_training_instances_by_rule))
    print("Max of number of features in the pool by rule:", max(num_features_in_pool_by_rule))

    preprocessing_clock.print()
    learning_clock.print()
    return ExitCode.Success, None<|MERGE_RESOLUTION|>--- conflicted
+++ resolved
@@ -61,14 +61,10 @@
         goal_distance_information = instance_data.goal_distance_information
         state_information = instance_data.state_information
         # 1. Compute feature valuations F over Phi for each state
+        # We consider feature valuations of all states: solvable and unsolvable, goals and nongoals
+        # to be able to instantiate subproblems with all of them.
         feature_valuation_to_s_idxs = defaultdict(set)
         for s_idx in state_space.get_state_indices():
-            if not goal_distance_information.is_alive(s_idx):
-<<<<<<< HEAD
-=======
-                # Ignore deadends from original instance as potential initial states
->>>>>>> 62adc51c
-                continue
             feature_valuation = tuple([feature.evaluate(state_information.get_state(s_idx)) for feature in features])
             feature_valuation_to_s_idxs[feature_valuation].add(s_idx)
         # 2. For each f in F with f satisfies C ...
@@ -87,6 +83,7 @@
             if not goal_s_idxs:
                 continue
             # 3. Compute goal distances of all initial states.
+            # Do backward search from goal states until all initial states are reached.
             old_goal_distance_information = instance_data.goal_distance_information
             old_goal_state_indices = instance_data.state_space.get_goal_state_indices()
             instance_data.state_space.set_goal_state_indices(goal_s_idxs)
@@ -105,15 +102,10 @@
                 subproblem_initial_s_idxs = set()
                 for initial_s_prime_idx in initial_s_idxs:
                     if initial_s_prime_idx in state_indices_opt:
-<<<<<<< HEAD
-                        # exlclude initial states that are goal because we cannot require good state pair class for it
-=======
->>>>>>> 62adc51c
                         if initial_s_prime_idx in goal_s_idxs:
                             continue
                         subproblem_initial_s_idxs.add(initial_s_prime_idx)
                 assert initial_s_idx in subproblem_initial_s_idxs
-                # print(subproblem_initial_s_idxs)
                 covered_initial_s_idxs.update(subproblem_initial_s_idxs)
                 # 6. Instantiate subproblem for initial state and subgoals.
                 subproblem_state_space = dlplan.StateSpace(
